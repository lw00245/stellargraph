--- conflicted
+++ resolved
@@ -296,11 +296,7 @@
             length: <int> Maximum length of each random walk
             seed: <int> Random number generator seed; default is None
             weighted: <False or True> Indicates whether the walk is unweighted or weighted
-<<<<<<< HEAD
-            edge_weight_label: <string> Label of the edge.
-=======
             edge_weight_label: <string> Label of the edge weight property.
->>>>>>> c64a170d
 
         Returns:
             <list> List of lists of nodes ids for each of the random walks
@@ -451,11 +447,7 @@
             length: <int> Maximum length of walk measured as the number of edges followed from root node.
             seed: <int> Random number generator seed.
             weighted: <False or True> Indicates whether the walk is unweighted or weighted.
-<<<<<<< HEAD
-            edge_weight_label: <string> Label of the edge.
-=======
             edge_weight_label: <string> Label of the edge weight property.
->>>>>>> c64a170d
 
         """
         if nodes is None:
