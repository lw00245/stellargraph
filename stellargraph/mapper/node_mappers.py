--- conflicted
+++ resolved
@@ -24,6 +24,7 @@
     "HinSAGENodeGenerator",
     "FullBatchNodeGenerator",
     "FullBatchNodeSequence",
+    "SparseFullBatchNodeSequence",
 ]
 
 import warnings
@@ -31,14 +32,9 @@
 import random
 import numpy as np
 import itertools as it
-<<<<<<< HEAD
 import networkx as nx
 import scipy.sparse as sps
 import keras.backend as K
-=======
-import scipy.sparse as sps
-import networkx as nx
->>>>>>> 5b67bc6b
 from functools import reduce
 from keras.utils import Sequence
 
@@ -718,13 +714,8 @@
         self.graph = G
         self.name = name
         self.k = k
-<<<<<<< HEAD
-        self.kwargs = kwargs
-        self.number_of_nodes = G.number_of_nodes()
-=======
         # self.kwargs = kwargs
         self.method = method
->>>>>>> 5b67bc6b
 
         # Check if the graph has features
         G.check_graph_for_ml()
@@ -735,10 +726,9 @@
             G, nodelist=self.node_list, dtype="float32", weight="weight", format="coo"
         )
 
-<<<<<<< HEAD
         # Power-user feature: make the generator yield dense adjacency matrix instead
         # of the default sparse one.
-        self.use_sparse = kwargs.get("sparse", True)
+        self.use_sparse = sparse
 
         # If sparse is specified, check that the backend is tensorflow
         if self.use_sparse and K.backend() != "tensorflow":
@@ -746,16 +736,6 @@
                 "Sparse adjacency matrices are only supported in tensorflow."
                 " Falling back to using a dense adjacency matrix."
             )
-=======
-        # Power-user feature: make the generator yield dense adjacency matrix instead of the default sparse one.
-        # this is needed for GAT model to be differentiable through all layers down to the input, e.g., for saliency
-        # maps
-
-        self.sparse = sparse
-
-        if not self.sparse:
-            self.Aadj = self.Aadj.todense()
->>>>>>> 5b67bc6b
 
         # We need a schema to check compatibility with GAT, GCN
         self.schema = G.create_graph_schema(create_type_maps=True)
@@ -772,15 +752,6 @@
         # Get the features for the nodes
         self.features = G.get_feature_for_nodes(self.node_list)
 
-<<<<<<< HEAD
-        if func_opt is not None:
-            if callable(func_opt):
-                _, self.Aadj = func_opt(
-                    features=self.features, A=self.Aadj, k=self.k, **kwargs
-                )
-            else:
-                raise ValueError("argument 'func_opt' must be callable")
-=======
         if transform is not None:
             if callable(transform):
                 self.features, self.Aadj = transform(
@@ -795,8 +766,9 @@
             )
 
         elif self.method in ["gat", "self_loops"]:
-            if self.sparse:
-                self.Aadj = self.Aadj + sps.eye(self.Aadj.shape[0])
+            self.Aadj = self.Aadj + sps.diags(
+                np.ones(self.Aadj.shape[0]) - self.Aadj.diagonal()
+            )
 
         elif self.method in [None, "none"]:
             pass
@@ -806,7 +778,6 @@
                 "Undefined method for adjacency matrix transformation. "
                 "Accepted: 'gcn' (default), 'chebyshev','sgc', and 'self_loops'."
             )
->>>>>>> 5b67bc6b
 
     def flow(self, node_ids, targets=None):
         """
