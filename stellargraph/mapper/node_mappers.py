# -*- coding: utf-8 -*-
#
# Copyright 2018-2019 Data61, CSIRO
#
# Licensed under the Apache License, Version 2.0 (the "License");
# you may not use this file except in compliance with the License.
# You may obtain a copy of the License at
#
#   http://www.apache.org/licenses/LICENSE-2.0
#
# Unless required by applicable law or agreed to in writing, software
# distributed under the License is distributed on an "AS IS" BASIS,
# WITHOUT WARRANTIES OR CONDITIONS OF ANY KIND, either express or implied.
# See the License for the specific language governing permissions and
# limitations under the License.

"""
Mappers to provide input data for the graph models in layers.

"""
__all__ = [
    "NodeSequence",
    "GraphSAGENodeGenerator",
    "HinSAGENodeGenerator",
    "FullBatchNodeGenerator",
]

import operator
import random
import numpy as np
import itertools as it
from functools import reduce
from keras.utils import Sequence
import networkx as nx

from ..data.explorer import (
    SampledBreadthFirstWalk,
    SampledHeterogeneousBreadthFirstWalk,
)
from ..core.graph import StellarGraphBase, GraphSchema
from ..core.utils import is_real_iterable


class NodeSequence(Sequence):
    """Keras-compatible data generator to use with the Keras
    methods :meth:`keras.Model.fit_generator`, :meth:`keras.Model.evaluate_generator`,
    and :meth:`keras.Model.predict_generator`.

    This class generated data samples for node inference models
    and should be created using the `.flow(...)` method of
    :class:`GraphSAGENodeGenerator` or :class:`HinSAGENodeGenerator`.

    These Generators are classes that capture the graph structure
    and the feature vectors of each node. These generator classes
    are used within the NodeSequence to generate samples of k-hop
    neighbourhoods in the graph and to return to this class the
    features from the sampled neighbourhoods.

    Args:
        generator: GraphSAGENodeGenerator or HinSAGENodeGenerator
            The generator object containing the graph information.
        ids: list
            A list of the node_ids to be used as head-nodes in the
            downstream task.
        targets: list, optional (default=None)
            A list of targets or labels to be used in the downstream
            class.

        shuffle (bool): If True (default) the ids will be randomly shuffled every epoch.

    """

    def __init__(self, generator, ids, targets=None, shuffle=True):
        # Check that ids is an iterable
        if not is_real_iterable(ids):
            raise TypeError("IDs must be an iterable or numpy array of graph node IDs")

        # Check targets is iterable & has the correct length
        if targets is not None:
            if not is_real_iterable(targets):
                raise TypeError("Targets must be None or an iterable or numpy array ")
            if len(ids) != len(targets):
                raise ValueError(
                    "The length of the targets must be the same as the length of the ids"
                )
            self.targets = np.asanyarray(targets)
        else:
            self.targets = None

        # Check all IDs are actually in the graph
        if any(n not in generator.graph for n in ids):
            raise KeyError(
                "Head nodes supplied to generator contain IDs not found in graph"
            )

        # Infer head_node_type
        if generator.schema.node_type_map is None:
            head_node_types = {generator.graph.type_for_node(n) for n in ids}
        else:
            head_node_types = {generator.schema.get_node_type(n) for n in ids}
        if len(head_node_types) > 1:
            raise ValueError(
                "Only a single head node type is currently supported for HinSAGE models"
            )
        head_node_type = head_node_types.pop()

        # Store the generator to draw samples from graph
        self.generator = generator
        self.ids = list(ids)
        self.data_size = len(self.ids)
        self.shuffle = shuffle

        # Shuffle IDs to start
        self.on_epoch_end()

        # Save head node type and generate sampling schema
        self.head_node_types = [head_node_type]
        self._sampling_schema = generator.schema.sampling_layout(
            self.head_node_types, generator.num_samples
        )

    def __len__(self):
        "Denotes the number of batches per epoch"
        return int(np.ceil(self.data_size / self.generator.batch_size))

    def __getitem__(self, batch_num):
        """
        Generate one batch of data

        Args:
            batch_num (int): number of a batch

        Returns:
            batch_feats (list): Node features for nodes and neighbours sampled from a
                batch of the supplied IDs
            batch_targets (list): Targets/labels for the batch.

        """
        start_idx = self.generator.batch_size * batch_num
        end_idx = start_idx + self.generator.batch_size
        if start_idx >= self.data_size:
            raise IndexError("Mapper: batch_num larger than length of data")
        # print("Fetching batch {} [{}]".format(batch_num, start_idx))

        # The ID indices for this batch
        batch_indices = self.indices[start_idx:end_idx]

        # Get head (root) nodes
        head_ids = [self.ids[ii] for ii in batch_indices]

        # Get corresponding targets
        batch_targets = None if self.targets is None else self.targets[batch_indices]

        # Get sampled nodes
        batch_feats = self.generator.sample_features(head_ids, self._sampling_schema)

        return batch_feats, batch_targets

    def on_epoch_end(self):
        """
        Shuffle all head (root) nodes at the end of each epoch
        """
        self.indices = list(range(self.data_size))
        if self.shuffle:
            random.shuffle(self.indices)


class GraphSAGENodeGenerator:
    """
    A data generator for node prediction with Homogeneous GraphSAGE models

    At minimum, supply the StellarGraph, the batch size, and the number of
    node samples for each layer of the GraphSAGE model.

    The supplied graph should be a StellarGraph object that is ready for
    machine learning. Currently the model requires node features for all
    nodes in the graph.

    Use the :meth:`flow` method supplying the nodes and (optionally) targets
    to get an object that can be used as a Keras data generator.

    Example::

        G_generator = GraphSAGENodeGenerator(G, 50, [10,10])
        train_data_gen = G_generator.flow(node_ids)

    Args:
        G (StellarGraph): The machine-learning ready graph.
        batch_size (int): Size of batch to return.
        num_samples (list): The number of samples per layer (hop) to take.
        schema (GraphSchema): [Optional] Graph schema for G.
        seed (int): [Optional] Random seed for the node sampler.
        name (str or None): Name of the generator (optional)
    """

    def __init__(self, G, batch_size, num_samples, schema=None, seed=None, name=None):
        if not isinstance(G, StellarGraphBase):
            raise TypeError("Graph must be a StellarGraph object.")

        self.graph = G
        self.num_samples = num_samples
        self.batch_size = batch_size
        self.name = name

        # Check if the graph has features
        G.check_graph_for_ml()

        # Create sampler for GraphSAGE
        self.sampler = SampledBreadthFirstWalk(G, seed=seed)

        # We need a schema for compatibility with HinSAGE
        if schema is None:
            self.schema = G.create_graph_schema(create_type_maps=True)
        elif isinstance(schema, GraphSchema):
            self.schema = schema
        else:
            raise TypeError("Schema must be a GraphSchema object")

        # Check that there is only a single node type for GraphSAGE
        if len(self.schema.node_types) > 1:
            print(
                "Warning: running homogeneous GraphSAGE on a graph with multiple node types"
            )

    def sample_features(self, head_nodes, sampling_schema):
        """
        Sample neighbours recursively from the head nodes, collect the features of the
        sampled nodes, and return these as a list of feature arrays for the GraphSAGE
        algorithm.

        Args:
            head_nodes: An iterable of head nodes to perform sampling on.
            sampling_schema: The sampling schema for the model

        Returns:
            A list of the same length as ``num_samples`` of collected features from
            the sampled nodes of shape:
            ``(len(head_nodes), num_sampled_at_layer, feature_size)``
            where num_sampled_at_layer is the cumulative product of `num_samples`
            for that layer.
        """
        node_samples = self.sampler.run(nodes=head_nodes, n=1, n_size=self.num_samples)

        # The number of samples for each head node (not including itself)
        num_full_samples = np.sum(np.cumprod(self.num_samples))

        # Isolated nodes will return only themselves in the sample list
        # let's correct for this by padding with None (the dummy node ID)
        node_samples = [
            ns + [None] * num_full_samples if len(ns) == 1 else ns
            for ns in node_samples
        ]

        # Reshape node samples to sensible format
        def get_levels(loc, lsize, samples_per_hop, walks):
            end_loc = loc + lsize
            walks_at_level = list(it.chain(*[w[loc:end_loc] for w in walks]))
            if len(samples_per_hop) < 1:
                return [walks_at_level]
            return [walks_at_level] + get_levels(
                end_loc, lsize * samples_per_hop[0], samples_per_hop[1:], walks
            )

        nodes_per_hop = get_levels(0, 1, self.num_samples, node_samples)
        node_type = sampling_schema[0][0][0]

        # Get features for sampled nodes
        batch_feats = [
            self.graph.get_feature_for_nodes(layer_nodes, node_type)
            for layer_nodes in nodes_per_hop
        ]

        # Resize features to (batch_size, n_neighbours, feature_size)
        batch_feats = [
            np.reshape(a, (len(head_nodes), -1 if np.size(a) > 0 else 0, a.shape[1]))
            for a in batch_feats
        ]
        return batch_feats

    def flow(self, node_ids, targets=None, shuffle=False):
        """
        Creates a generator/sequence object for training or evaluation
        with the supplied node ids and numeric targets.

        The node IDs are the nodes to train or inference on: the embeddings
        calculated for these nodes are passed to the downstream task. These
        are a subset of the nodes in the graph.

        The targets are an array of numeric targets corresponding to the
        supplied node_ids to be used by the downstream task. They should
        be given in the same order as the list of node IDs.
        If they are not specified (for example, for use in prediction),
        the targets will not be available to the downsteam task.

        Note that the shuffle argument should be True for training and
        False for prediction.

        Args:
            node_ids: an iterable of node IDs
            targets: a 2D array of numeric targets with shape
                `(len(node_ids), target_size)`
            shuffle (bool): If True the node_ids will be shuffled at each
                epoch, if False the node_ids will be processed in order.

        Returns:
            A NodeSequence object to use with the GraphSAGE model
            in Keras methods ``fit_generator``, ``evaluate_generator``,
            and ``predict_generator``

        """
        return NodeSequence(self, node_ids, targets, shuffle=shuffle)

    def flow_from_dataframe(self, node_targets, shuffle=False):
        """
        Creates a generator/sequence object for training or evaluation
        with the supplied node ids and numeric targets.

        Args:
            node_targets: a Pandas DataFrame of numeric targets indexed
                by the node ID for that target.
            shuffle (bool): If True the node_ids will be shuffled at each
                epoch, if False the node_ids will be processed in order.

        Returns:
            A NodeSequence object to use with the GraphSAGE model
            in Keras methods ``fit_generator``, ``evaluate_generator``,
            and ``predict_generator``

        """
        return NodeSequence(
            self, node_targets.index, node_targets.values, shuffle=shuffle
        )


class HinSAGENodeGenerator:
    """Keras-compatible data mapper for Heterogeneous GraphSAGE (HinSAGE)

    At minimum, supply the StellarGraph, the batch size, and the number of
    node samples for each layer of the HinSAGE model.

    The supplied graph should be a StellarGraph object that is ready for
    machine learning. Currently the model requires node features for all
    nodes in the graph.

    Use the :meth:`flow` method supplying the nodes and (optionally) targets
    to get an object that can be used as a Keras data generator.

    Note that the shuffle argument should be True for training and
    False for prediction.

     Example::

         G_generator = HinSAGENodeGenerator(G, 50, [10,10])
         data_gen = G_generator.flow(node_ids)

    Args:
        G (StellarGraph): The machine-learning ready graph
        batch_size (int): Size of batch to return
        num_samples (list): The number of samples per layer (hop) to take
        schema (GraphSchema): [Optional] Graph schema for G.
        seed (int), Optional: Random seed for the node sampler
        name (str), optional: Name of the generator.
     """

    def __init__(self, G, batch_size, num_samples, schema=None, seed=None, name=None):

        self.graph = G
        self.num_samples = num_samples
        self.batch_size = batch_size
        self.name = name

        # We require a StellarGraph
        if not isinstance(G, StellarGraphBase):
            raise TypeError("Graph must be a StellarGraph object.")

        G.check_graph_for_ml(features=True)

        # Create sampler for GraphSAGE
        self.sampler = SampledHeterogeneousBreadthFirstWalk(G, seed=seed)

        # Generate schema
        # We need a schema for compatibility with HinSAGE
        if schema is None:
            self.schema = G.create_graph_schema(create_type_maps=True)
        elif isinstance(schema, GraphSchema):
            self.schema = schema
        else:
            raise TypeError("Schema must be a GraphSchema object")

    def sample_features(self, head_nodes, sampling_schema):
        """
        Sample neighbours recursively from the head nodes, collect the features of the
        sampled nodes, and return these as a list of feature arrays for the GraphSAGE
        algorithm.

        Args:
            head_nodes: An iterable of head nodes to perform sampling on.
            sampling_schema: The node sampling schema for the HinSAGE model,
                this is can be generated by the ``GraphSchema`` object.

        Returns:
            A list of the same length as ``num_samples`` of collected features from
            the sampled nodes of shape:
            ``(len(head_nodes), num_sampled_at_layer, feature_size)``
            where num_sampled_at_layer is the cumulative product of `num_samples`
            for that layer.
        """
        # Get sampled nodes
        node_samples = self.sampler.run(nodes=head_nodes, n=1, n_size=self.num_samples)

        # Reshape node samples to the required format for the HinSAGE model
        # This requires grouping the sampled nodes by edge type and in order
        nodes_by_type = [
            (
                nt,
                reduce(
                    operator.concat,
                    (samples[ks] for samples in node_samples for ks in indices),
                    [],
                ),
            )
            for nt, indices in sampling_schema[0]
        ]

        # Get features
        batch_feats = [
            self.graph.get_feature_for_nodes(layer_nodes, nt)
            for nt, layer_nodes in nodes_by_type
        ]

        # Resize features to (batch_size, n_neighbours, feature_size)
        batch_feats = [
            np.reshape(a, (len(head_nodes), -1 if np.size(a) > 0 else 0, a.shape[1]))
            for a in batch_feats
        ]

        return batch_feats

    def flow(self, node_ids, targets=None, shuffle=False):
        """
        Creates a generator/sequence object for training or evaluation
        with the supplied node ids and numeric targets.

        The node IDs are the nodes to train or inference on: the embeddings
        calculated for these nodes are passed to the downstream task. These
        are a subset of the nodes in the graph.

        The targets are an array of numeric targets corresponding to the
        supplied node_ids to be used by the downstream task. They should
        be given in the same order as the list of node IDs.
        If they are not specified (for example, for use in prediction),
        the targets will not be available to the downsteam task.

        Note that the shuffle argument should be True for training and
        False for prediction.

        Args:
            node_ids (iterable): The head node IDs
            targets (Numpy array): a 2D array of numeric targets with shape
                ``(len(node_ids), target_size)``
            node_type (str), optional: The target node type, if not given
                the node type will be inferred from the graph.
            shuffle (bool): If True the node_ids will be shuffled at each
                epoch, if False the node_ids will be processed in order.

        Returns:
            A NodeSequence object to use with the GraphSAGE model
            in Keras methods `fit_generator`, `evaluate_generator`,
            and `predict_generator`.

        """
        return NodeSequence(self, node_ids, targets, shuffle=shuffle)

    def flow_from_dataframe(self, node_targets, shuffle=False):
        """
        Creates a generator/sequence object for training or evaluation
        with the supplied node ids and numeric targets.

        Note that the shuffle argument should be True for training and
        False for prediction.

        Args:
            node_targets (DataFrame): Numeric targets indexed
                by the node ID for that target.
            node_type (str), optional: The target node type, if not given
                the node type will be inferred from the graph.
            shuffle (bool): If True the node_ids will be shuffled at each
                epoch, if False the node_ids will be processed in order.

        Returns:
            A NodeSequence object to use with the GraphSAGE model
            in Keras methods `fit_generator`, `evaluate_generator`,
            and `predict_generator`.
        """
        return NodeSequence(
            self, node_targets.index, node_targets.values, shuffle=shuffle
        )


class FullBatchNodeSequence(Sequence):
    """
    Keras-compatible data generator to use with the Keras
    methods :meth:`keras.Model.fit_generator`, :meth:`keras.Model.evaluate_generator`,
    and :meth:`keras.Model.predict_generator`, for models that require full-batch training (e.g., GCN, GAT).
<<<<<<< HEAD

    This class generated data samples for node inference models
    and should be created using the `.flow(...)` method of
    :class:`FullBatchNodeGenerator`.

    These Generators are classes that capture the graph structure
    and the feature vectors of each node.

=======
    This class generated data samples for node inference models
    and should be created using the `.flow(...)` method of
    :class:`FullBatchNodeGenerator`.
    These Generators are classes that capture the graph structure
    and the feature vectors of each node.
>>>>>>> c54fa239
    """

    def __init__(self, features, A, targets=None, sample_weight=None):
        """

        Args:
            features: a matrix of node features of size (N x F), where N is the number of nodes in the graph, F is the node feature size
            A: an adjacency matrix of the graph
            targets: an optional array of node targets of size (N x C), where C is the target size (e.g., number of classes for one-hot class targets)
            sample_weight: Optional Numpy array of weights for the node samples, used for weighting the loss function during training or evaluation.
                You can either pass a flat (1D) Numpy array with the same length as the input features (1:1 mapping between weights and rows in features)
        """
<<<<<<< HEAD
        self.A = A
        self.features = features
        self.sample_weight = sample_weight
        self.targets = targets
=======
        if not is_real_iterable(targets) and targets is not None:
            raise TypeError("Targets must be None or an iterable or numpy array ")

        self.features = features
        self.A = A
        self.targets = targets
        self.sample_weight = sample_weight
>>>>>>> c54fa239

    def __len__(self):
        return 1

<<<<<<< HEAD
    def __getitem__(self, batch_num):
=======
    def __getitem__(self, index):
>>>>>>> c54fa239
        return [self.features, self.A], self.targets, self.sample_weight


class FullBatchNodeGenerator:
<<<<<<< HEAD
    def __init__(self, G, name=None, **kwargs):
        """
        A data generator for node prediction with Homogeneous full-batch models, e.g., GCN, GAT

        The supplied graph G should be a StellarGraph object that is ready for
        machine learning. Currently the model requires node features for all
        nodes in the graph.

        Use the :meth:`flow` method supplying the nodes and (optionally) targets
        to get an object that can be used as a Keras data generator.

        Example::

            G_generator = FullBatchNodeGenerator(G)
            train_data_gen = G_generator.flow(node_ids, node_targets)

        Args:
            G (StellarGraphBase): a machine-learning StellarGraph-type graph
            name (str): an optional name of the generator
        """
=======
    """
    A data generator for node prediction with Homogeneous full-batch models, e.g., GCN, GAT
    The supplied graph G should be a StellarGraph object that is ready for
    machine learning. Currently the model requires node features for all
    nodes in the graph.
    Use the :meth:`flow` method supplying the nodes and (optionally) targets
    to get an object that can be used as a Keras data generator.

    Example::

        G_generator = FullBatchNodeGenerator(G)
        train_data_gen = G_generator.flow(node_ids, node_targets)

    Args:
        G (StellarGraphBase): a machine-learning StellarGraph-type graph
        name (str): an optional name of the generator
        func_opt: an optional function to apply on features and adjacency matrix (declared func_opt(features, Aadj, **kwargs))
        kwargs: additional parameters for func_opt function
    """

    def __init__(self, G, name=None, func_opt=None, **kwargs):
>>>>>>> c54fa239
        if not isinstance(G, StellarGraphBase):
            raise TypeError("Graph must be a StellarGraph object.")

        self.graph = G
        self.name = name

        # Check if the graph has features
        G.check_graph_for_ml()

        # Create sparse adjacency matrix
        self.node_list = list(G.nodes())
        self.Aadj = nx.adjacency_matrix(G, nodelist=self.node_list)

<<<<<<< HEAD
        # Power-user feature: make the generator yield dense adjacency matrix instead of the default sparse one.
        # this is needed for GAT model to be differentiable through all layers down to the input, e.g., for saliency maps
        self.sparse = kwargs.get("sparse", True)
        if not self.sparse:
            self.Aadj = self.Aadj.todense()

=======
>>>>>>> c54fa239
        # We need a schema to check compatibility with GraphSAGE, GAT, GCN
        self.schema = G.create_graph_schema(create_type_maps=True)

        # Check that there is only a single node type for GraphSAGE, or GAT, or GCN
        if len(self.schema.node_types) > 1:
            raise TypeError(
                "{}: node generator requires graph with single node type; "
                "a graph with multiple node types is passed. Stopping.".format(
                    type(self).__name__
                )
            )

        # Get the features for the nodes
        self.features = G.get_feature_for_nodes(self.node_list)

<<<<<<< HEAD
    def flow(self, node_ids, targets=None):
        """
        Creates a generator/sequence object for training or evaluation
        with the supplied node ids and numeric targets.

        Args:
            node_ids: and iterable of node ids for the nodes of interest (e.g., training, validation, or test set nodes)
            targets: a 2D array of numeric node targets with shape `(len(node_ids), target_size)`

        Returns:
            A NodeSequence object to use with GCN or GAT models
            in Keras methods ``fit_generator``, ``evaluate_generator``,
            and ``predict_generator``

        """
=======
        if func_opt is not None:
            if callable(func_opt):
                self.features, self.Aadj = func_opt(
                    features=self.features, Aadj=self.Aadj, **kwargs
                )
            else:
                raise ValueError("argument 'func_opt' must be a callable.")

    def flow(self, node_ids, targets=None):
>>>>>>> c54fa239
        # Check targets is an iterable
        if not is_real_iterable(targets) and not targets is None:
            raise TypeError("Targets must be an iterable or None")

        # The list of indices of the target nodes in self.node_list
        node_indices = np.array([self.node_list.index(n) for n in node_ids])
        node_mask = np.zeros(len(self.node_list), dtype=int)
        node_mask[node_indices] = 1
        node_mask = np.ma.make_mask(node_mask)

        # Reshape targets to (number of nodes in self.graph, number of classes), and store in y
        if targets is not None:
            targets = np.array(targets)
            if len(targets.shape) == 1:
                c = 1
            else:
                c = targets.shape[1]

            n = self.Aadj.shape[0]
            y = np.zeros((n, c))
            for i, t in zip(node_indices, targets):
                y[i] = t
        else:
            y = None

        return FullBatchNodeSequence(self.features, self.Aadj, y, node_mask)<|MERGE_RESOLUTION|>--- conflicted
+++ resolved
@@ -120,7 +120,7 @@
         )
 
     def __len__(self):
-        "Denotes the number of batches per epoch"
+        """Denotes the number of batches per epoch"""
         return int(np.ceil(self.data_size / self.generator.batch_size))
 
     def __getitem__(self, batch_num):
@@ -353,17 +353,19 @@
          G_generator = HinSAGENodeGenerator(G, 50, [10,10])
          data_gen = G_generator.flow(node_ids)
 
-    Args:
-        G (StellarGraph): The machine-learning ready graph
-        batch_size (int): Size of batch to return
-        num_samples (list): The number of samples per layer (hop) to take
-        schema (GraphSchema): [Optional] Graph schema for G.
-        seed (int), Optional: Random seed for the node sampler
-        name (str), optional: Name of the generator.
      """
 
     def __init__(self, G, batch_size, num_samples, schema=None, seed=None, name=None):
-
+        """
+
+        Args:
+            G (StellarGraph): The machine-learning ready graph
+            batch_size (int): Size of batch to return
+            num_samples (list): The number of samples per layer (hop) to take
+            schema (GraphSchema): [Optional] Graph schema for G.
+            seed (int), Optional: Random seed for the node sampler
+            name (str), optional: Name of the generator.
+        """
         self.graph = G
         self.num_samples = num_samples
         self.batch_size = batch_size
@@ -458,8 +460,6 @@
             node_ids (iterable): The head node IDs
             targets (Numpy array): a 2D array of numeric targets with shape
                 ``(len(node_ids), target_size)``
-            node_type (str), optional: The target node type, if not given
-                the node type will be inferred from the graph.
             shuffle (bool): If True the node_ids will be shuffled at each
                 epoch, if False the node_ids will be processed in order.
 
@@ -482,8 +482,6 @@
         Args:
             node_targets (DataFrame): Numeric targets indexed
                 by the node ID for that target.
-            node_type (str), optional: The target node type, if not given
-                the node type will be inferred from the graph.
             shuffle (bool): If True the node_ids will be shuffled at each
                 epoch, if False the node_ids will be processed in order.
 
@@ -502,7 +500,6 @@
     Keras-compatible data generator to use with the Keras
     methods :meth:`keras.Model.fit_generator`, :meth:`keras.Model.evaluate_generator`,
     and :meth:`keras.Model.predict_generator`, for models that require full-batch training (e.g., GCN, GAT).
-<<<<<<< HEAD
 
     This class generated data samples for node inference models
     and should be created using the `.flow(...)` method of
@@ -510,14 +507,6 @@
 
     These Generators are classes that capture the graph structure
     and the feature vectors of each node.
-
-=======
-    This class generated data samples for node inference models
-    and should be created using the `.flow(...)` method of
-    :class:`FullBatchNodeGenerator`.
-    These Generators are classes that capture the graph structure
-    and the feature vectors of each node.
->>>>>>> c54fa239
     """
 
     def __init__(self, features, A, targets=None, sample_weight=None):
@@ -530,55 +519,19 @@
             sample_weight: Optional Numpy array of weights for the node samples, used for weighting the loss function during training or evaluation.
                 You can either pass a flat (1D) Numpy array with the same length as the input features (1:1 mapping between weights and rows in features)
         """
-<<<<<<< HEAD
-        self.A = A
-        self.features = features
-        self.sample_weight = sample_weight
-        self.targets = targets
-=======
-        if not is_real_iterable(targets) and targets is not None:
-            raise TypeError("Targets must be None or an iterable or numpy array ")
-
         self.features = features
         self.A = A
         self.targets = targets
         self.sample_weight = sample_weight
->>>>>>> c54fa239
 
     def __len__(self):
         return 1
 
-<<<<<<< HEAD
-    def __getitem__(self, batch_num):
-=======
     def __getitem__(self, index):
->>>>>>> c54fa239
         return [self.features, self.A], self.targets, self.sample_weight
 
 
 class FullBatchNodeGenerator:
-<<<<<<< HEAD
-    def __init__(self, G, name=None, **kwargs):
-        """
-        A data generator for node prediction with Homogeneous full-batch models, e.g., GCN, GAT
-
-        The supplied graph G should be a StellarGraph object that is ready for
-        machine learning. Currently the model requires node features for all
-        nodes in the graph.
-
-        Use the :meth:`flow` method supplying the nodes and (optionally) targets
-        to get an object that can be used as a Keras data generator.
-
-        Example::
-
-            G_generator = FullBatchNodeGenerator(G)
-            train_data_gen = G_generator.flow(node_ids, node_targets)
-
-        Args:
-            G (StellarGraphBase): a machine-learning StellarGraph-type graph
-            name (str): an optional name of the generator
-        """
-=======
     """
     A data generator for node prediction with Homogeneous full-batch models, e.g., GCN, GAT
     The supplied graph G should be a StellarGraph object that is ready for
@@ -600,7 +553,6 @@
     """
 
     def __init__(self, G, name=None, func_opt=None, **kwargs):
->>>>>>> c54fa239
         if not isinstance(G, StellarGraphBase):
             raise TypeError("Graph must be a StellarGraph object.")
 
@@ -614,19 +566,16 @@
         self.node_list = list(G.nodes())
         self.Aadj = nx.adjacency_matrix(G, nodelist=self.node_list)
 
-<<<<<<< HEAD
         # Power-user feature: make the generator yield dense adjacency matrix instead of the default sparse one.
         # this is needed for GAT model to be differentiable through all layers down to the input, e.g., for saliency maps
         self.sparse = kwargs.get("sparse", True)
         if not self.sparse:
             self.Aadj = self.Aadj.todense()
 
-=======
->>>>>>> c54fa239
-        # We need a schema to check compatibility with GraphSAGE, GAT, GCN
+        # We need a schema to check compatibility with GAT, GCN
         self.schema = G.create_graph_schema(create_type_maps=True)
 
-        # Check that there is only a single node type for GraphSAGE, or GAT, or GCN
+        # Check that there is only a single node type for GAT or GCN
         if len(self.schema.node_types) > 1:
             raise TypeError(
                 "{}: node generator requires graph with single node type; "
@@ -638,23 +587,6 @@
         # Get the features for the nodes
         self.features = G.get_feature_for_nodes(self.node_list)
 
-<<<<<<< HEAD
-    def flow(self, node_ids, targets=None):
-        """
-        Creates a generator/sequence object for training or evaluation
-        with the supplied node ids and numeric targets.
-
-        Args:
-            node_ids: and iterable of node ids for the nodes of interest (e.g., training, validation, or test set nodes)
-            targets: a 2D array of numeric node targets with shape `(len(node_ids), target_size)`
-
-        Returns:
-            A NodeSequence object to use with GCN or GAT models
-            in Keras methods ``fit_generator``, ``evaluate_generator``,
-            and ``predict_generator``
-
-        """
-=======
         if func_opt is not None:
             if callable(func_opt):
                 self.features, self.Aadj = func_opt(
@@ -664,9 +596,22 @@
                 raise ValueError("argument 'func_opt' must be a callable.")
 
     def flow(self, node_ids, targets=None):
->>>>>>> c54fa239
+        """
+        Creates a generator/sequence object for training or evaluation
+        with the supplied node ids and numeric targets.
+
+        Args:
+            node_ids: and iterable of node ids for the nodes of interest (e.g., training, validation, or test set nodes)
+            targets: a 2D array of numeric node targets with shape `(len(node_ids), target_size)`
+
+        Returns:
+            A NodeSequence object to use with GCN or GAT models
+            in Keras methods ``fit_generator``, ``evaluate_generator``,
+            and ``predict_generator``
+
+        """
         # Check targets is an iterable
-        if not is_real_iterable(targets) and not targets is None:
+        if not is_real_iterable(targets) and targets is not None:
             raise TypeError("Targets must be an iterable or None")
 
         # The list of indices of the target nodes in self.node_list
