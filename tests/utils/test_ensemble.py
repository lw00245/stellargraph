--- conflicted
+++ resolved
@@ -34,12 +34,7 @@
     GraphSAGELinkGenerator,
     HinSAGELinkGenerator,
 )
-<<<<<<< HEAD
-from stellargraph.data.converter import *
 from stellargraph.utils.ensemble import Ensemble, BaggingEnsemble
-=======
-from stellargraph.utils import Ensemble, BaggingEnsemble
->>>>>>> 4582a86a
 
 from tensorflow.keras import layers, Model
 from tensorflow.keras.optimizers import Adam
