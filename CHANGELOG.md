# Change Log

## [HEAD](https://github.com/stellargraph/stellargraph/tree/HEAD)

[Full Changelog](https://github.com/stellargraph/stellargraph/compare/v0.9.0...HEAD)

### Major features and improvements

- New algorithms:

### Breaking changes

<<<<<<< HEAD
**Implemented enhancements:**
- Neighbourhood methods in `StellarGraph` class (`neighbors`, `in_nodes`, `out_nodes`) now support additional parameters to include edge weights in the results or filter by a set of edge types. [\#646](https://github.com/stellargraph/stellargraph/pull/646)
- Unsupervised GraphSAGE has now been updated and tested for reproducibility. Ensuring all seeds are set, running the same pipeline should give reproducible embeddings. [\#620](https://github.com/stellargraph/stellargraph/pull/620)
- A global stellargraph random seed is now available via `stellargraph.utils.random.set_seed`. This can be used to create reproducible pipelines in the same way they are being tested. [\#684](https://github.com/stellargraph/stellargraph/issues/684)
=======
### Experimental features
>>>>>>> 4582a86a

Some new algorithms and features are still under active development, and are available as an experimental preview. However, they may not be easy to use: their documentation or testing may be incomplete, and they may change dramatically from release to release. The experimental status is noted in the documentation and at runtime via prominent warnings.

### Bug fixes and other changes

## [0.9.0](https://github.com/stellargraph/stellargraph/tree/v0.9.0)

### Major features and improvements

- StellarGraph is now available as [a conda package on Anaconda Cloud](https://anaconda.org/stellargraph/stellargraph) [\#516](https://github.com/stellargraph/stellargraph/pull/516)
- New algorithms:
  - Cluster-GCN: an extension of GCN that can be trained using SGD, with demo [\#487](https://github.com/stellargraph/stellargraph/issues/487)
  - Relational-GCN (RGCN): a generalisation of GCN to relational/multi edge type graphs, with demo [\#490](https://github.com/stellargraph/stellargraph/issues/490)
  - Link prediction for full-batch models: `FullBatchLinkGenerator` allows doing link prediction with algorithms like GCN, GAT, APPNP and PPNP [\#543](https://github.com/stellargraph/stellargraph/pull/543)
- Unsupervised GraphSAGE has now been updated and tested for reproducibility. Ensuring all seeds are set, running the same pipeline should give reproducible embeddings. [\#620](https://github.com/stellargraph/stellargraph/pull/620)
- A `datasets` subpackage provides easier access to sample datasets with inbuilt downloading. [\#690](https://github.com/stellargraph/stellargraph/pull/690)


### Breaking changes

- The stellargraph library now only supports `tensorflow` version 2.0 [\#518](https://github.com/stellargraph/stellargraph/pull/518), [\#732](https://github.com/stellargraph/stellargraph/pull/732). Backward compatibility with earlier versions of `tensorflow` is not guaranteed.
- The stellargraph library now only supports Python versions 3.6 and above [\#641](https://github.com/stellargraph/stellargraph/pull/641). Backward compatibility with earlier versions of Python is not guaranteed.
- The `StellarGraph` class no longer exposes `NetworkX` internals, only required functionality. In particular, calls like `list(G)` will no longer return a list of nodes; use `G.nodes()` instead. [\#297](https://github.com/stellargraph/stellargraph/issues/297) If NetworkX functionality is required, use the new `.to_networkx()` method to convert to a normal `networkx.MultiGraph` or `networkx.MultiDiGraph`.
- Passing a `NodeSequence` or `LinkSequence` object to `GraphSAGE` and `HinSAGE` classes is now deprecated and no longer supported [\#498](https://github.com/stellargraph/stellargraph/pull/498). Users might need to update their calls of `GraphSAGE` and `HinSAGE` classes by passing `generator` objects instead of `generator.flow()` objects.
- Various methods on `StellarGraph` have been renamed to be more succinct and uniform:
   - `get_feature_for_nodes` is now `node_features`
   - `type_for_node` is now `node_type`
- Neighbourhood methods in `StellarGraph` class (`neighbors`, `in_nodes`, `out_nodes`) now return a list of neighbours instead of a set. This addresses [\#653](https://github.com/stellargraph/stellargraph/issues/653). This means multi-edges are no longer collapsed into one in the return value. There will be an implicit change in behaviour for explorer classes used for algorithms like GraphSAGE, Node2Vec, since a neighbour connected via multiple edges will now be more likely to be sampled. If this doesn't sound like the desired behaviour, consider pruning the graph of multi-edges before running the algorithm.
- `GraphSchema` has been simplified to remove type look-ups for individual nodes and edges [\#702](https://github.com/stellargraph/stellargraph/pull/702) [\#703](https://github.com/stellargraph/stellargraph/pull/703). Migration: for nodes, use `StellarGraph.node_type`; for edges, use the `triple` argument to the `edges` method, or filter when doing neighbour queries using the `edge_types` argument.
- `NodeAttributeSpecification` and the supporting `Converter` classes have been removed [\#707](https://github.com/stellargraph/stellargraph/pull/707). Migration: use the more powerful and flexible preprocessing tools from pandas and sklearn (see the linked PR for specifics)

### Experimental features

Some new algorithms and features are still under active development, and are available as an experimental preview. However, they may not be easy to use: their documentation or testing may be incomplete, and they may change dramatically from release to release. The experimental status is noted in the documentation and at runtime via prominent warnings.

- The `StellarGraph` and `StellarDiGraph` classes supports using a backend based on NumPy and Pandas that uses dramatically less memory for large graphs than the existing NetworkX-based backend [\#668](https://github.com/stellargraph/stellargraph/pull/668). The new backend can be enabled by constructing with `StellarGraph(nodes=..., edges=...)` using Pandas DataFrames, instead of a NetworkX graph.

### Bug fixes and other changes

- Documentation for every relased version is published under a permanent URL, in addition to the `stable` alias for the latest release, e.g. <https://stellargraph.readthedocs.io/en/v0.8.4/> for `v0.8.4` [#612](https://github.com/stellargraph/stellargraph/issues/612)
- Neighbourhood methods in `StellarGraph` class (`neighbors`, `in_nodes`, `out_nodes`) now support additional parameters to include edge weights in the results or filter by a set of edge types. [\#646](https://github.com/stellargraph/stellargraph/pull/646)
- Changed `GraphSAGE` and `HinSAGE` class API to accept generator objects the same as GCN/GAT models. Passing a `NodeSequence` or `LinkSequence` object is now deprecated.  [\#498](https://github.com/stellargraph/stellargraph/pull/498)
- `SampledBreadthFirstWalk`, `SampledHeterogeneousBreadthFirstWalk` and `DirectedBreadthFirstNeighbours` have been made 1.2-1.5× faster [\#628](https://github.com/stellargraph/stellargraph/pull/628)
- `UniformRandomWalk` has been made 2× faster [\#625](https://github.com/stellargraph/stellargraph/pull/625)
- `FullBatchNodeGenerator.flow` has been reduced from `O(n^2)` quadratic complexity to `O(n)`, where `n` is the number of nodes in the graph, making it orders of magnitude faster for large graphs [\#513](https://github.com/stellargraph/stellargraph/pull/513)
- The dependencies required for demos and testing have been included as "extras" in the main package: `demos` and `igraph` for demos, and `test` for testing. For example, `pip install stellargraph[demos,igraph]` will install the dependencies required to run every demo. [\#661](https://github.com/stellargraph/stellargraph/pull/661)
- The `StellarGraph` and `StellarDiGraph` constructors now list their arguments explicitly for clearer documentation (rather than using `*arg` and `**kwargs` splats) [\#659](https://github.com/stellargraph/stellargraph/pull/659)
- `sys.exit(0)` is no longer called on failure in `load_dataset_BlogCatalog3` [\#648](https://github.com/stellargraph/stellargraph/pull/648)
- Warnings are printed using the Python `warnings` module [\#583](https://github.com/stellargraph/stellargraph/pull/583)
- Numerous DevOps changes:
  - CI results are now publicly viewable: <https://buildkite.com/stellar/stellargraph-public>
  - CI: [\#524](https://github.com/stellargraph/stellargraph/pull/524), [\#534](https://github.com/stellargraph/stellargraph/pull/534), [\#544](https://github.com/stellargraph/stellargraph/pull/544), [\#550](https://github.com/stellargraph/stellargraph/pull/550), [\#551](https://github.com/stellargraph/stellargraph/pull/551), [\#557](https://github.com/stellargraph/stellargraph/pull/557), [\#562](https://github.com/stellargraph/stellargraph/pull/562), [\#574](https://github.com/stellargraph/stellargraph/issues/574) [\#578](https://github.com/stellargraph/stellargraph/pull/578), [\#579](https://github.com/stellargraph/stellargraph/pull/579), [\#587](https://github.com/stellargraph/stellargraph/pull/587), [\#592](https://github.com/stellargraph/stellargraph/pull/592), [\#595](https://github.com/stellargraph/stellargraph/pull/595), [\#596](https://github.com/stellargraph/stellargraph/pull/596), [\#602](https://github.com/stellargraph/stellargraph/issues/602), [\#609](https://github.com/stellargraph/stellargraph/pull/609), [\#613](https://github.com/stellargraph/stellargraph/pull/613), [\#615](https://github.com/stellargraph/stellargraph/pull/615), [\#631](https://github.com/stellargraph/stellargraph/pull/631), [\#637](https://github.com/stellargraph/stellargraph/pull/637), [\#639](https://github.com/stellargraph/stellargraph/pull/639), [\#640](https://github.com/stellargraph/stellargraph/pull/640), [\#652](https://github.com/stellargraph/stellargraph/pull/652), [\#656](https://github.com/stellargraph/stellargraph/pull/656), [\#663](https://github.com/stellargraph/stellargraph/pull/663), [\#675](https://github.com/stellargraph/stellargraph/pull/675)
  - Git and Github configuration: [\#516](https://github.com/stellargraph/stellargraph/pull/516), [\#588](https://github.com/stellargraph/stellargraph/pull/588), [\#624](https://github.com/stellargraph/stellargraph/pull/624), [\#672](https://github.com/stellargraph/stellargraph/pull/672), [\#682](https://github.com/stellargraph/stellargraph/pull/682), [\#683](https://github.com/stellargraph/stellargraph/pull/683),
  - Other: [\#523](https://github.com/stellargraph/stellargraph/pull/523), [\#582](https://github.com/stellargraph/stellargraph/pull/582), [\#590](https://github.com/stellargraph/stellargraph/pull/590), [\#654](https://github.com/stellargraph/stellargraph/pull/654)


## [0.8.4](https://github.com/stellargraph/stellargraph/tree/v0.8.4)

**Fixed bugs:**
- Fix `DirectedGraphSAGENodeGenerator` always hitting `TypeError` exception. [#695](https://github.com/stellargraph/stellargraph/issues/695)

## [0.8.3](https://github.com/stellargraph/stellargraph/tree/v0.8.3)

**Fixed bugs:**
- Fixed the issue in the APPNP class that causes appnp to propagate excessive dropout layers. [\#525](https://github.com/stellargraph/stellargraph/pull/525)
- Added a fix into the PPNP node classification demo so that the softmax layer is no longer propagated. [\#525](https://github.com/stellargraph/stellargraph/pull/525)

## [0.8.2](https://github.com/stellargraph/stellargraph/tree/v0.8.2)

**Fixed bugs:**
- Updated requirements to Tensorflow>=1.14, as tensorflow with lower versions causes errors with sparse full batch node methods: GCN, APPNP, and GAT. [\#519](https://github.com/stellargraph/stellargraph/issues/519)

## [0.8.1](https://github.com/stellargraph/stellargraph/tree/v0.8.1)

**Fixed bugs:**
- Reverted erroneous demo notebooks.


## [0.8.0](https://github.com/stellargraph/stellargraph/tree/v0.8.0)

[Full Changelog](https://github.com/stellargraph/stellargraph/compare/v0.8.0...v0.7.3)

**New algorithms:**
- Directed GraphSAGE algorithm (a generalisation of GraphSAGE to directed graphs) + demo [\#479](https://github.com/stellargraph/stellargraph/pull/479)
- Attri2vec algorithm + demo [\#470](https://github.com/stellargraph/stellargraph/pull/470) [\#455](https://github.com/stellargraph/stellargraph/issues/455)
- PPNP and APPNP algorithms + demos [\#485](https://github.com/stellargraph/stellargraph/pull/485)
- GAT saliency maps for interpreting node classification with Graph Attention Networks + demo [\#435](https://github.com/stellargraph/stellargraph/pull/435)

**Implemented enhancements:**
- New demo of node classification on Twitter hateful users [\430](https://github.com/stellargraph/stellargraph/pull/430)
- New demo of graph saliency on Twitter hateful users [\#448](https://github.com/stellargraph/stellargraph/pull/448)
- Added Directed SampledBFS walks on directed graphs [\#464](https://github.com/stellargraph/stellargraph/issues/464)
- Unified API of GCN, GAT, GraphSAGE, and HinSAGE classses by adding `build()` method to GCN and GAT classes [\#439](https://github.com/stellargraph/stellargraph/issues/439)
- Added `activations` argument to GraphSAGE and HinSAGE classes [\#381](https://github.com/stellargraph/stellargraph/issues/381)
- Unified activations for GraphSAGE, HinSAGE, GCN and GAT [\#493](https://github.com/stellargraph/stellargraph/pull/493) [\#381](https://github.com/stellargraph/stellargraph/issues/381)
- Added optional regularisation on the weights for GCN, GraphSage, and HinSage [\#172](https://github.com/stellargraph/stellargraph/issues/172) [\#469](https://github.com/stellargraph/stellargraph/issues/469)
- Unified regularisation of GraphSAGE, HinSAGE, GCN and GAT [\#494](https://github.com/stellargraph/stellargraph/pull/494) ([geoffj-d61](https://github.com/geoffj-d61))
- Unsupervised GraphSage speed up via multithreading [\#474](https://github.com/stellargraph/stellargraph/issues/474) [\#477](https://github.com/stellargraph/stellargraph/pull/477)
- Support of sparse generators in the GCN saliency map implementation. [\#432](https://github.com/stellargraph/stellargraph/issues/432)

**Refactoring:**
- Refactored Ensemble class into Ensemble and BaggingEnsemble. The former implements naive ensembles and the latter bagging ensembles. [\#459](https://github.com/stellargraph/stellargraph/pull/459)
- Changed from using `keras` to use `tensorflow.keras` [\#471](https://github.com/stellargraph/stellargraph/pull/471)
- Removed `flatten_output` arguments for all models [\#447](https://github.com/stellargraph/stellargraph/pull/447)

**Fixed bugs:**
- Updated Yelp example to support new dataset version [\#442](https://github.com/stellargraph/stellargraph/pull/442)
- Fixed bug where some nodes and edges did not get a default type [\#451](https://github.com/stellargraph/stellargraph/pull/451)
- Inconsistency in `Ensemble.fit_generator()` argument [\#461](https://github.com/stellargraph/stellargraph/issues/461)
- Fixed source--target node designations for code using Cora dataset [\#444](https://github.com/stellargraph/stellargraph/issues/444)
- IndexError: index 1 is out of bounds for axis 1 with size 1 in: demos/node-classification/hinsage [\#434](https://github.com/stellargraph/stellargraph/issues/434)
- GraphSAGE and GAT/GCN predictions have different shapes [\#425](https://github.com/stellargraph/stellargraph/issues/425)


## [0.7.3](https://github.com/stellargraph/stellargraph/tree/v0.7.3)
Limited NetworkX version to <2.4 and Tensorflow version to <1.15 in requirements, to avoid errors due to API changes
in the recent versions of NetworkX and Tensorflow.

## [0.7.2](https://github.com/stellargraph/stellargraph/tree/v0.7.2)
Limited Keras version to <2.2.5 and Tensorflow version to <2.0 in requirements,
to avoid errors due to API changes in the recent versions of Keras and Tensorflow.


## [0.7.1](https://github.com/stellargraph/stellargraph/tree/v0.7.1)

[Full Changelog](https://github.com/stellargraph/stellargraph/compare/v0.7.0...v0.7.1)

**Fixed bugs:**
- Removed igraph and mplleaflet from `demos` requirements in `setup.py`. Python-igraph doesn't install on many systems and is only required for the clustering notebook. See the `README.md` in that directory for requirements and installation directions.
- Updated GCN interpretability notebook to work with new FullBatchGenerator API [\#429](https://github.com/stellargraph/stellargraph/pull/429)

## [0.7.0](https://github.com/stellargraph/stellargraph/tree/v0.7.0)

[Full Changelog](https://github.com/stellargraph/stellargraph/compare/v0.6.1...v0.7.0)

**Implemented enhancements:**
- SGC Implementation [\#361](https://github.com/stellargraph/stellargraph/pull/361) ([PantelisElinas](https://github.com/PantelisElinas))
- Updated to support Python 3.7 [\#348](https://github.com/stellargraph/stellargraph/pull/348)
- FullBatchNodeGenerator now supports a simpler interface to apply different adjacency matrix pre-processing options [\#405](https://github.com/stellargraph/stellargraph/pull/405)
- Full-batch models (GCN, GAT, and SGC) now return predictions for only those nodes provided to the generator in the same order [\#417](https://github.com/stellargraph/stellargraph/pull/417)
- GAT now supports using a sparse adjacency matrix making execution faster [\#420](https://github.com/stellargraph/stellargraph/pull/420)
- Added interpretability of GCN models and a demo of finding important edges for a node prediction [\#383](https://github.com/stellargraph/stellargraph/pull/383)
- Added a demo showing inductive classification with the PubMed dataset [\#372](https://github.com/stellargraph/stellargraph/pull/372)


**Refactoring:**
- Added build\(\) method for GraphSAGE and HinSAGE model classes [\#385](https://github.com/stellargraph/stellargraph/pull/385)
This replaces the node_model\(\) and link_model\(\) methods, which will be deprecated in future versions (deprecation warnings added).
- Changed the `FullBatchNodeGenerator` to accept simpler `method` and `transform` arguments [\#405](https://github.com/stellargraph/stellargraph/pull/405)


**Fixed bugs:**
- Removed label from features for pubmed dataset. [\#362](https://github.com/stellargraph/stellargraph/pull/362)
- Python igraph requirement fixed [\#392](https://github.com/stellargraph/stellargraph/pull/392)
- Simplified random walks to not require passing a graph [\#408](https://github.com/stellargraph/stellargraph/pull/408)


## [0.6.1](https://github.com/stellargraph/stellargraph/tree/v0.6.1) (1 Apr 2019)

**Fixed bugs:**
- a bug in passing graph adjacency matrix to the optional `func_opt` function in `FullBatchNodeGenerator` class
- a bug in `demos/node-classification/gcn/gcn-cora-example.py:144`: incorrect argument was used to pass
the optional function to the generator for GCN

**Enhancements:**
- separate treatment of `gcn` and `gat` models in `demos/ensembles/ensemble-node-classification-example.ipynb`

## [0.6.0](https://github.com/stellargraph/stellargraph/tree/v0.6.0) (14 Mar 2019)

**Implemented new features and enhancements:**
- Graph Attention (GAT) layer and model (stack of GAT layers), with demos [\#216](https://github.com/stellargraph/stellargraph/issues/216),
[\#315](https://github.com/stellargraph/stellargraph/pull/315)
- Unsupervised GraphSAGE [\#331](https://github.com/stellargraph/stellargraph/pull/331) with a demo [\#335](https://github.com/stellargraph/stellargraph/pull/335)
- Model Ensembles [\#343](https://github.com/stellargraph/stellargraph/pull/343)
- Community detection based on unsupervised graph representation learning [\#354](https://github.com/stellargraph/stellargraph/pull/354)
- Saliency maps and integrated gradients for model interpretability [\#345](https://github.com/stellargraph/stellargraph/pull/345)
- Shuffling of head nodes/edges in node and link generators at each epoch [\#298](https://github.com/stellargraph/stellargraph/issues/298)

**Fixed bugs:**
- a bug where seed was not passed to sampler in `GraphSAGELinkGenerator` constructor [\#337](https://github.com/stellargraph/stellargraph/pull/337)
- UniformRandomMetaPathWalk doesn't update the current node neighbors [\#340](https://github.com/stellargraph/stellargraph/issues/340)
- seed value for link mapper [\#336](https://github.com/stellargraph/stellargraph/issues/336)

## [0.5.0](https://github.com/stellargraph/stellargraph/tree/v0.5.0) (11 Feb 2019)

**Implemented new features and enhancements:**

- Added model calibration [\#326](https://github.com/stellargraph/stellargraph/pull/326)
- Added `GraphConvolution` layer, `GCN` class for a stack of `GraphConvolution` layers,
  and `FullBatchNodeGenerator` class for feeding data into `GCN` models [\#318](https://github.com/stellargraph/stellargraph/pull/318)
- Added GraphSAGE attention aggregator [\#317](https://github.com/stellargraph/stellargraph/pull/317)
- Added GraphSAGE MaxPoolAggregator and MeanPoolAggregator [\#278](https://github.com/stellargraph/stellargraph/pull/278)
- Added shuffle option to all `flow` methods for GraphSAGE and HinSAGE generators [\#328](https://github.com/stellargraph/stellargraph/pull/328)
- GraphSAGE and HinSAGE: ensure that a MLP can be created by using zero samples [\#301](https://github.com/stellargraph/stellargraph/issues/301)
- Handle isolated nodes in GraphSAGE [\#294](https://github.com/stellargraph/stellargraph/issues/294)
- Ensure isolated nodes are handled correctly by GraphSAGENodeMapper and GraphSAGELinkMapper [\#182](https://github.com/stellargraph/stellargraph/issues/182)
- EdgeSplitter: introduce a switch for keeping the reduced graph connected [\#285](https://github.com/stellargraph/stellargraph/issues/285)
- Node2vec for weighted graphs [\#241](https://github.com/stellargraph/stellargraph/issues/241)
- Fix edge types in demos [\#237](https://github.com/stellargraph/stellargraph/issues/237)
- Add docstrings to StellarGraphBase class [\#175](https://github.com/stellargraph/stellargraph/issues/175)
- Make L2-normalisation of the final embeddings in GraphSAGE and HinSAGE optional [\#115](https://github.com/stellargraph/stellargraph/issues/115)
- Check/change the GraphSAGE mapper's behaviour for isolated nodes [\#100](https://github.com/stellargraph/stellargraph/issues/100)
- Added GraphSAGE node embedding extraction and visualisation [\#290](https://github.com/stellargraph/stellargraph/pull/290)

**Fixed bugs:**

- Fixed the bug in running demos when no options given [\#271](https://github.com/stellargraph/stellargraph/issues/271)
- Fixed the bug in LinkSequence that threw an error when no link targets were given [\#273](https://github.com/stellargraph/stellargraph/pull/273)

**Refactoring:**
- Refactored link inference classes to use `edge_embedding_method` instead of `edge_feature_method` [\#327](https://github.com/stellargraph/stellargraph/pull/327)<|MERGE_RESOLUTION|>--- conflicted
+++ resolved
@@ -7,17 +7,11 @@
 ### Major features and improvements
 
 - New algorithms:
+- A global stellargraph random seed is now available via `stellargraph.utils.random.set_seed`. This can be used to create reproducible pipelines in the same way they are being tested. [\#684](https://github.com/stellargraph/stellargraph/issues/684)
 
 ### Breaking changes
 
-<<<<<<< HEAD
-**Implemented enhancements:**
-- Neighbourhood methods in `StellarGraph` class (`neighbors`, `in_nodes`, `out_nodes`) now support additional parameters to include edge weights in the results or filter by a set of edge types. [\#646](https://github.com/stellargraph/stellargraph/pull/646)
-- Unsupervised GraphSAGE has now been updated and tested for reproducibility. Ensuring all seeds are set, running the same pipeline should give reproducible embeddings. [\#620](https://github.com/stellargraph/stellargraph/pull/620)
-- A global stellargraph random seed is now available via `stellargraph.utils.random.set_seed`. This can be used to create reproducible pipelines in the same way they are being tested. [\#684](https://github.com/stellargraph/stellargraph/issues/684)
-=======
 ### Experimental features
->>>>>>> 4582a86a
 
 Some new algorithms and features are still under active development, and are available as an experimental preview. However, they may not be easy to use: their documentation or testing may be incomplete, and they may change dramatically from release to release. The experimental status is noted in the documentation and at runtime via prominent warnings.
 
